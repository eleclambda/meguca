module.exports = {
	IMAGE_FILESIZE_MAX: 1024 * 1024 * 3,
	IMAGE_WIDTH_MAX: 6000,
	IMAGE_HEIGHT_MAX: 6000,
	IMAGE_PIXELS_MAX: 4500*4500,
	MEDIA_DIRS: {
		src: 'www/src',
		thumb: 'www/thumb',
		mid: 'www/mid',
		vint: 'www/vint',
		dead: 'graveyard',
		tmp: 'imager/tmp',
	},
	MEDIA_URL: '../',
	UPLOAD_URL: null,

	// this should be the same as location.origin
	// in your browser's javascript console
	MAIN_SERVER_ORIGIN: 'http://localhost:8000',

	PINKY_QUALITY: 50,
	PINKY_DIMENSIONS: [125, 125],
	THUMB_QUALITY: 50,
	THUMB_DIMENSIONS: [250, 250],
	EXTRA_MID_THUMBNAILS: true,
	// PNG thumbnails for PNG images. This enables thumbnail transparency.
<<<<<<< HEAD
=======
	// Warning: significantly increases page size for large threads.
>>>>>>> d9c31f30
	PNG_THUMBS: false,
	PNG_THUMB_QUALITY: 105,
	WEBM: false,
	WEBM_AUDIO: false,
	// uncomment this to have all audio WebMs overlaid with
	// the corresponding spoiler image
	/*
	WEBM_AUDIO_SPOILER: 20,
	*/

	SPOILER_DIR: '../assets/kana',

	// this indicates which spoiler images may be selected by posters.
	// each number or ID corresponds to a set of images in SPOILER_DIR
	// (named spoilX.png, spoilerX.png and spoilersX.png)
	// (e.g. https://github.com/lalcmellkmal/assets/tree/master/kana)
	//
	// the spoilers in the `normal` list are simple images,
	// while the spoilers in the `trans` list are composited on top
	// of the original image semi-opaquely (and must be transparent PNGs)
	SPOILER_IMAGES: {
		normal: [],
		trans: [4, 5, 6, 7, 8, 9, 10, 11]
	},

	IMAGE_HATS: false,

	// uncomment DAEMON if you will run `node imager/daemon.js` separately.
	// if so, either
	// 1) customize UPLOAD_URL above appropriately, or
	// 2) configure your reverse proxy so that requests for /upload/
	//    are forwarded to LISTEN_PORT.
	/*
	DAEMON: {
		LISTEN_PORT: 9000,

		// this doesn't have to (and shouldn't) be the same redis db
		// as is used by the main doushio server.
		REDIS_PORT: 6379,
	},
	*/
};<|MERGE_RESOLUTION|>--- conflicted
+++ resolved
@@ -24,10 +24,7 @@
 	THUMB_DIMENSIONS: [250, 250],
 	EXTRA_MID_THUMBNAILS: true,
 	// PNG thumbnails for PNG images. This enables thumbnail transparency.
-<<<<<<< HEAD
-=======
 	// Warning: significantly increases page size for large threads.
->>>>>>> d9c31f30
 	PNG_THUMBS: false,
 	PNG_THUMB_QUALITY: 105,
 	WEBM: false,
