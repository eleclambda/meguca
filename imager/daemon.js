var async = require('async'),
    config = require('./config'),
    child_process = require('child_process'),
    etc = require('../etc'),
    Muggle = etc.Muggle,
    imagerDb = require('./db'),
    index = require('./'),
    formidable = require('formidable'),
    fs = require('fs'),
    jobs = require('./jobs'),
    path = require('path'),
    urlParse = require('url').parse,
    util = require('util'),
    winston = require('winston');

var IMAGE_EXTS = ['.png', '.jpg', '.gif'];
if (config.WEBM) {
	IMAGE_EXTS.push('.webm');
	if (!config.DAEMON) {
		console.warn("Please enable imager.config.DAEMON security.");
	}
}

function new_upload(req, resp) {
	var upload = new ImageUpload;
	upload.handle_request(req, resp);
}
exports.new_upload = new_upload;

function get_thumb_specs(image, pinky, scale) {
	var w = image.dims[0], h = image.dims[1];
	var bound = config[pinky ? 'PINKY_DIMENSIONS' : 'THUMB_DIMENSIONS'];
	var r = Math.max(w / bound[0], h / bound[1], 1);
<<<<<<< HEAD
	var bg = pinky ? '#282a2e' : '#1d1f21';
=======
>>>>>>> 530c113c
	var dims = [Math.round(w/r) * scale, Math.round(h/r) * scale];
	var specs = {bound: bound, dims: dims, format: 'jpg:'};
	// Note: WebMs pretend to be PNGs at this step,
	//       but those don't need transparent backgrounds.
	//       (well... WebMs *can* have alpha channels...)
	if (config.PNG_THUMBS && image.ext == '.png' && !image.video) {
		specs.format = 'png:';
		specs.quality = config.PNG_THUMB_QUALITY;
	}
	else if (pinky) {
		specs.bg = '#d6daf0';
		specs.quality = config.PINKY_QUALITY;
	}
	else {
		specs.bg = '#eef2ff';
		specs.quality = config.THUMB_QUALITY;
	}
	return specs;
}

var ImageUpload = function (client_id) {
	this.db = new imagerDb.Onegai;
	this.client_id = client_id;
};

var IU = ImageUpload.prototype;

var validFields = ['spoiler', 'op'];

IU.status = function (msg) {
	this.client_call('status', msg);
};

IU.client_call = function (t, msg) {
	this.db.client_message(this.client_id, {t: t, arg: msg});
};

IU.respond = function (code, msg) {
	if (!this.resp)
		return;
	this.resp.writeHead(code, {
		'Content-Type': 'text/html; charset=UTF-8',
		'Access-Control-Allow-Origin': config.MAIN_SERVER_ORIGIN,
	});
	this.resp.end('<!doctype html><title>Upload result</title>\n'
		+ 'This is a legitimate imager response.\n'
		+ '<script>\nparent.postMessage(' + JSON.stringify(msg)
		+ ', ' + JSON.stringify(config.MAIN_SERVER_ORIGIN) + ');\n'
		+ '</script>\n');
	this.resp = null;
};

IU.handle_request = function (req, resp) {
	if (req.method.toLowerCase() != 'post') {
		resp.writeHead(405, {Allow: 'POST'});
		resp.end();
		return;
	}
	this.resp = resp;
	var query = req.query || urlParse(req.url, true).query;
	this.client_id = parseInt(query.id, 10);
	if (!this.client_id || this.client_id < 1) {
		this.respond(400, "Bad client ID.");
		return;
	}

	var len = parseInt(req.headers['content-length'], 10);
	if (len > 0 && len > config.IMAGE_FILESIZE_MAX + (20*1024))
		return this.failure(Muggle('File is too large.'));

	var form = new formidable.IncomingForm();
	form.uploadDir = config.MEDIA_DIRS.tmp;
	form.maxFieldsSize = 50 * 1024;
	form.hash = 'md5';
	form.onPart = function (part) {
		if (part.filename && part.name == 'image')
			form.handlePart(part);
		else if (!part.filename && validFields.indexOf(part.name) >= 0)
			form.handlePart(part);
	};
	var self = this;
	form.once('error', function (err) {
		self.failure(Muggle('Upload request problem.', err));
	});
	form.once('aborted', function (err) {
		self.failure(Muggle('Upload was aborted.', err));
	});
	this.lastProgress = 0;
	form.on('progress', this.upload_progress_status.bind(this));

	try {
		form.parse(req, this.parse_form.bind(this));
	}
	catch (err) {
		self.failure(err);
	}
};

IU.upload_progress_status = function (received, total) {
	var percent = Math.floor(100 * received / total);
	var increment = (total > (512 * 1024)) ? 10 : 25;
	var quantized = Math.floor(percent / increment) * increment;
	if (quantized > this.lastProgress) {
		this.status(percent + '% received...');
		this.lastProgress = quantized;
	}
};

IU.parse_form = function (err, fields, files) {
	if (err)
		return this.failure(Muggle('Invalid upload.', err));
	if (!files.image)
		return this.failure(Muggle('No image.'));
	this.image = files.image;
	this.pinky = !!parseInt(fields.op, 10);

	var spoiler = parseInt(fields.spoiler, 10);
	if (spoiler) {
		var sps = config.SPOILER_IMAGES;
		if (sps.normal.indexOf(spoiler) < 0
				&& sps.trans.indexOf(spoiler) < 0)
			return this.failure(Muggle('Bad spoiler.'));
		this.image.spoiler = spoiler;
	}

	this.image.MD5 = index.squish_MD5(this.image.hash);
	this.image.hash = null;

	var self = this;
	this.db.track_temporary(this.image.path, function (err) {
		if (err)
			winston.warn("Temp tracking error: " + err);
		self.process();
	});
};

IU.process = function () {
	if (this.failed)
		return;
	var image = this.image;
	var filename = image.filename || image.name;
	image.ext = path.extname(filename).toLowerCase();
	if (image.ext == '.jpeg')
		image.ext = '.jpg';
	if (IMAGE_EXTS.indexOf(image.ext) < 0)
		return this.failure(Muggle('Invalid image format.'));
	image.imgnm = filename.substr(0, 256);

	this.status('Verifying...');
	if (image.ext == '.webm')
		video_still(image.path, this.verify_webm.bind(this));
	else
		this.verify_image();
};

function StillJob(src) {
	jobs.Job.call(this);
	this.src = src;
}
util.inherits(StillJob, jobs.Job);

StillJob.prototype.describe_job = function () {
	return "FFmpeg video still of " + this.src;
};

StillJob.prototype.perform_job = function () {
	var dest = index.media_path('tmp', 'still_'+etc.random_id());
	var args = ['-hide_banner', '-loglevel', 'info',
			'-i', this.src,
			'-f', 'image2', '-vframes', '1', '-vcodec', 'png',
			'-y', dest];
	var opts = {env: {AV_LOG_FORCE_NOCOLOR: '1'}};
	var self = this;
	child_process.execFile(ffmpegBin, args, opts,
				function (err, stdout, stderr) {
		var lines = stderr ? stderr.split('\n') : [];
		var first = lines[0];
		if (err) {
			var msg;
			if (/no such file or directory/i.test(first))
				msg = "Video went missing.";
			else if (/invalid data found when/i.test(first))
				msg = "Invalid video file.";
			else if (/^ffmpeg version/i.test(first))
				msg = "Server's ffmpeg is too old.";
			else {
				msg = "Unknown video reading error.";
				winston.warn("Unknown ffmpeg output: "+first);
			}
			fs.unlink(dest, function (err) {
				self.finish_job(Muggle(msg, stderr));
			});
			return;
		}
		var is_webm = /matroska,webm/i.test(first);
		if (!is_webm) {
			fs.unlink(dest, function (err) {
				cb(Muggle('Video stream is not WebM.'));
			});
			return;
		}

		/* Could have false positives due to chapter titles. Bah. */
		var has_audio = /audio:\s*vorbis/i.test(stderr);

		self.finish_job(null, {
			still_path: dest,
			has_audio: has_audio,
		});
	});
};

function video_still(src, cb) {
	jobs.schedule(new StillJob(src), cb);
}

IU.verify_webm = function (err, info) {
	if (err)
		return this.failure(err);
	var self = this;
	this.db.track_temporary(info.still_path, function (err) {
		if (err)
			winston.warn("Tracking error: " + err);
		if (info.has_audio && !config.WEBM_AUDIO)
			return self.failure(Muggle('Audio is not allowed.'));
		// pretend it's a PNG for the next steps
		var image = self.image;
		image.video = image.path;
		image.path = info.still_path;
		image.ext = '.png';
		if (info.has_audio) {
			image.audio = true;
			if (config.WEBM_AUDIO_SPOILER)
				image.spoiler = config.WEBM_AUDIO_SPOILER;
		}

		self.verify_image();
	});
};

IU.verify_image = function () {
	var image = this.image;
	this.tagged_path = image.ext.replace('.', '') + ':' + image.path;
	var checks = {
		stat: fs.stat.bind(fs, image.video || image.path),
		dims: identify.bind(null, this.tagged_path),
	};
	if (image.ext == '.png')
		checks.apng = detect_APNG.bind(null, image.path);

	var self = this;
	async.parallel(checks, function (err, rs) {
		if (err)
			return self.failure(Muggle('Bad image.'));
		image.size = rs.stat.size;
		image.dims = [rs.dims.width, rs.dims.height];
		if (rs.apng)
			image.apng = 1;
		self.verified();
	});
};

IU.verified = function () {
	if (this.failed)
		return;
	var desc = this.image.video ? 'Video' : 'Image';
	var w = this.image.dims[0], h = this.image.dims[1];
	if (!w || !h)
		return this.failure(Muggle('Bad image dimensions.'));
	if (config.IMAGE_PIXELS_MAX && w * h > config.IMAGE_PIXELS_MAX)
		return this.failure(Muggle('Way too many pixels.'));
	if (w > config.IMAGE_WIDTH_MAX && h > config.IMAGE_HEIGHT_MAX)
		return this.failure(Muggle(desc+' is too wide and too tall.'));
	if (w > config.IMAGE_WIDTH_MAX)
		return this.failure(Muggle(desc+' is too wide.'));
	if (h > config.IMAGE_HEIGHT_MAX)
		return this.failure(Muggle(desc+' is too tall.'));

	var self = this;
	perceptual_hash(this.tagged_path, this.image, function (err, hash) {
		if (err)
			return self.failure(err);
		self.image.hash = hash;
		self.db.check_duplicate(hash, function (err) {
			if (err)
				return self.failure(err);
			self.deduped();
		});
	});
};

IU.fill_in_specs = function (specs, kind) {
	specs.src = this.tagged_path;
	specs.ext = this.image.ext;
	specs.dest = this.image.path + '_' + kind;
	this.image[kind + '_path'] = specs.dest;
};

IU.deduped = function (err) {
	if (this.failed)
		return;
	var image = this.image;
	var specs = get_thumb_specs(image, this.pinky, 1);
	var w = image.dims[0], h = image.dims[1];

	/* Determine whether we really need a thumbnail */
	var sp = image.spoiler;
	if (!sp && image.size < 30*1024
			&& ['.jpg', '.png'].indexOf(image.ext) >= 0
			&& !image.apng && !image.video
			&& w <= specs.dims[0] && h <= specs.dims[1]) {
		return this.got_nails();
	}
	this.haveNail = true;
	this.fill_in_specs(specs, 'thumb');

	// was a composited spoiler selected or forced?
	if (image.audio && config.WEBM_AUDIO_SPOILER)
		specs.comp = specs.overlay = true;
	if (sp && config.SPOILER_IMAGES.trans.indexOf(sp) >= 0)
		specs.comp = true;

	var self = this;
	if (specs.comp) {
		this.status(specs.overlay ? 'Overlaying...' : 'Spoilering...');
		var comp = composite_src(sp, this.pinky);
		image.comp_path = image.path + '_comp';
		specs.compDims = specs.overlay ? specs.dims : specs.bound;
		image.dims = [w, h].concat(specs.compDims);
		specs.composite = comp;
		specs.compDest = image.comp_path;
		async.parallel([
			self.resize_and_track.bind(self, specs, false),
			self.resize_and_track.bind(self, specs, true),
		], function (err) {
			if (err)
				return self.failure(err);
			self.haveComp = true;
			self.got_nails();
		});
	}
	else {
		image.dims = [w, h].concat(specs.dims);
		if (!sp)
			this.status('Thumbnailing...');

		self.resize_and_track(specs, false, function (err) {
			if (err)
				return self.failure(err);

			if (config.EXTRA_MID_THUMBNAILS)
				self.middle_nail();
			else
				self.got_nails();
		});
	}
};

IU.middle_nail = function () {
	if (this.failed)
		return;

	var specs = get_thumb_specs(this.image, this.pinky, 2);
	this.fill_in_specs(specs, 'mid');

	var self = this;
	this.resize_and_track(specs, false, function (err) {
		if (err)
			self.failure(err);
		self.haveMiddle = true;
		self.got_nails();
	});
};

IU.got_nails = function () {
	if (this.failed)
		return;

	var image = this.image;
	if (image.video) {
		// stop pretending this is just a still image
		image.path = image.video;
		image.ext = '.webm';
		delete image.video;
	}

	var time = Date.now();
	image.src = time + image.ext;
	var base = path.basename;
	var tmps = {src: base(image.path)};

	if (this.haveNail) {
		image.thumb = time + '.jpg';
		tmps.thumb = base(image.thumb_path);
	}
	if (this.haveMiddle) {
		image.mid = time + '.jpg';
		tmps.mid = base(image.mid_path);
	}
	if (this.haveComp) {
		image.composite = time + 's' + image.spoiler + '.jpg';
		tmps.comp = base(image.comp_path);
		delete image.spoiler;
	}

	this.record_image(tmps);
};

function composite_src(spoiler, pinky) {
	var file = 'spoiler' + (pinky ? 's' : '') + spoiler + '.png';
	return path.join(config.SPOILER_DIR, file);
}

IU.read_image_filesize = function (callback) {
	var self = this;
	fs.stat(this.image.path, function (err, stat) {
		if (err)
			callback(Muggle('Internal filesize error.', err));
		else if (stat.size > config.IMAGE_FILESIZE_MAX)
			callback(Muggle('File is too large.'));
		else
			callback(null, stat.size);
	});
};

function which(name, callback) {
	child_process.exec('which ' + name, function (err, stdout, stderr) {
		if (err)
			throw err;
		callback(stdout.trim());
	});
}

/* Look up imagemagick paths */
var identifyBin, convertBin;
which('identify', function (bin) { identifyBin = bin; });
which('convert', function (bin) { convertBin = bin; });

var ffmpegBin;
if (config.WEBM) {
	which('ffmpeg', function (bin) { ffmpegBin = bin; });
}

function identify(taggedName, callback) {
	var m = taggedName.match(/^(\w{3,4}):/);
	var args = ['-format', '%Wx%H', taggedName + '[0]'];
	child_process.execFile(identifyBin, args, function (err,stdout,stderr){
		if (err) {
			var msg = "Bad image.";
			if (stderr.match(/no such file/i))
				msg = "Image went missing.";
			else if (stderr.match(/improper image header/i)) {
				var kind = m && m[1];
				kind = kind ? 'a ' + kind.toUpperCase()
						: 'an image';
				msg = 'File is not ' + kind + '.';
			}
			else if (stderr.match(/no decode delegate/i))
				msg = "Unsupported file type.";
			return callback(Muggle(msg, stderr));
		}

		var line = stdout.trim();
		var m = line.match(/(\d+)x(\d+)/);
		if (!m)
			callback(Muggle("Couldn't read image dimensions."));
		else
			callback(null, {width: parseInt(m[1], 10),
					height: parseInt(m[2], 10)});
	});
}

function ConvertJob(args, src) {
	jobs.Job.call(this);
	this.args = args;
	this.src = src;
}
util.inherits(ConvertJob, jobs.Job);

ConvertJob.prototype.perform_job = function () {
	var self = this;
	child_process.execFile(convertBin, this.args,
				function (err, stdout, stderr) {
		self.finish_job(err ? (stderr || err) : null);
	});
};

ConvertJob.prototype.describe_job = function () {
	return "ImageMagick conversion of " + this.src;
};

function convert(args, src, callback) {
	jobs.schedule(new ConvertJob(args, src), callback);
}

function perceptual_hash(src, image, callback) {
	var tmp = index.media_path('tmp',
			'hash' + etc.random_id() + '.gray');
	var args = [src + '[0]'];
	if (image.dims.width > 1000 || image.dims.height > 1000)
		args.push('-sample', '800x800');
	// do you believe in magic?
	args.push('-background', 'white', '-mosaic', '+matte',
			'-scale', '16x16!',
			'-type', 'grayscale', '-depth', '8',
			tmp);
	convert(args, src, function (err) {
		if (err)
			return callback(Muggle('Hashing error.', err));
		var bin = path.join(__dirname, 'perceptual');
		child_process.execFile(bin, [tmp],
					function (err, stdout, stderr) {
			fs.unlink(tmp);
			if (err)
				return callback(Muggle('Hashing error.',
						stderr || err));
			var hash = stdout.trim();
			if (hash.length != 64)
				return callback(Muggle('Hashing problem.'));
			callback(null, hash);
		});
	});
}

function detect_APNG(fnm, callback) {
	var bin = path.join(__dirname, 'findapng');
	child_process.execFile(bin, [fnm], function (err, stdout, stderr) {
		if (err)
			return callback(Muggle('APNG detector problem.',
					stderr || err));
		else if (stdout.match(/^APNG/))
			return callback(null, true);
		else if (stdout.match(/^PNG/))
			return callback(null, false);
		else
			return callback(Muggle('APNG detector acting up.',
					stderr || err));
	});
}

function setup_image_params(o) {
	// only the first time!
	if (o.setup) return;
	o.setup = true;

	o.src += '[0]'; // just the first frame of the animation

	o.dest = o.format + o.dest;
	if (o.compDest)
		o.compDest = o.format + o.compDest;
	o.flatDims = o.dims[0] + 'x' + o.dims[1];
	if (o.compDims)
		o.compDims = o.compDims[0] + 'x' + o.compDims[1];

	o.quality += ''; // coerce to string
}

function build_im_args(o, args) {
	// avoid OOM killer
	var args = ['-limit', 'memory', '32', '-limit', 'map', '64'];
	var dims = o.dims;
	// resample from twice the thumbnail size
	// (avoid sampling from the entirety of enormous 6000x6000 images etc)
	var samp = dims[0]*2 + 'x' + dims[1]*2;
	if (o.ext == '.jpg')
		args.push('-define', 'jpeg:size=' + samp);
	setup_image_params(o);
	args.push(o.src);
	if (o.ext != '.jpg')
		args.push('-sample', samp);
	// gamma-correct yet shitty downsampling
	args.push('-gamma', '0.454545', '-filter', 'box');
	return args;
}

function resize_image(o, comp, callback) {
	var args = build_im_args(o);
	var dims = comp ? o.compDims : o.flatDims;
	var dest = comp ? o.compDest : o.dest;
	// in the composite case, zoom to fit. otherwise, force new size
	args.push('-resize', dims + (comp ? '^' : '!'));
	// add background
	args.push('-gamma', '2.2');
	if (o.bg)
		args.push('-background', o.bg);
	if (comp)
		args.push(o.composite, '-layers', 'flatten', '-extent', dims);
	else if (o.bg)
		args.push('-layers', 'mosaic', '+matte');
	// disregard metadata, acquire artifacts
	args.push('-strip', '-quality', o.quality);
	args.push(dest);
	convert(args, o.src, function (err) {
		if (err) {
			winston.warn(err);
			callback(Muggle("Resizing error.", err));
		}
		else
			callback(null, dest);
	});
}

IU.resize_and_track = function (o, comp, cb) {
	var self = this;
	resize_image(o, comp, function (err, fnm) {
		if (err)
			return cb(err);

		// HACK: strip IM type tag
		var m = /^\w{3,4}:(.+)$/.exec(fnm);
		if (m)
			fnm = m[1];

		self.db.track_temporary(fnm, cb);
	});
};

function image_files(image) {
	var files = [];
	if (image.path)
		files.push(image.path);
	if (image.thumb_path)
		files.push(image.thumb_path);
	if (image.mid_path)
		files.push(image.mid_path);
	if (image.comp_path)
		files.push(image.comp_path);
	return files;
}

IU.failure = function (err) {
	var err_desc = 'Unknown image processing error.'
	if (err instanceof Muggle) {
		err_desc = err.most_precise_error_message();
		err = err.deepest_reason();
	}
	/* Don't bother logging PEBKAC errors */
	if (!(err instanceof Muggle))
		winston.error(err);

	this.respond(500, err_desc);
	if (!this.failed) {
		this.client_call('error', err_desc);
		this.failed = true;
	}
	if (this.image) {
		var files = image_files(this.image);
		files.forEach(function (file) {
			fs.unlink(file, function (err) {
				if (err)
					winston.warn("Deleting " +
						file + ": " + err);
			});
		});
		this.db.lose_temporaries(files, function (err) {
			if (err)
				winston.warn("Tracking failure: " + err);
		});
	}
	this.db.disconnect();
};

IU.record_image = function (tmps) {
	if (this.failed)
		return;
	var view = {};
	var self = this;
	index.image_attrs.forEach(function (key) {
		if (key in self.image)
			view[key] = self.image[key];
	});
	if (this.image.composite) {
		view.realthumb = view.thumb;
		view.thumb = this.image.composite;
	}
	view.pinky = this.pinky;
	var image_id = etc.random_id().toFixed();
	var alloc = {image: view, tmps: tmps};
	this.db.record_image_alloc(image_id, alloc, function (err) {
		if (err)
			return this.failure("Image storage failure.");
		self.client_call('alloc', image_id);
		self.db.disconnect();
		self.respond(202, 'OK');

		if (index.is_standalone()) {
			var where = view.src;
			var size = Math.ceil(view.size / 1000) + 'kb';
			winston.info('upload: ' + where + ' ' + size);
		}
	});
};

function run_daemon() {
	var cd = config.DAEMON;
	var is_unix_socket = (typeof cd.LISTEN_PORT == 'string');
	if (is_unix_socket) {
		try { fs.unlinkSync(cd.LISTEN_PORT); } catch (e) {}
	}

	var server = require('http').createServer(new_upload);
	server.listen(cd.LISTEN_PORT);
	if (is_unix_socket) {
		fs.chmodSync(cd.LISTEN_PORT, '777'); // TEMP
	}

	index._make_media_dir(null, 'tmp', function (err) {});

	winston.info('Imager daemon listening on '
			+ (cd.LISTEN_HOST || '')
			+ (is_unix_socket ? '' : ':')
			+ (cd.LISTEN_PORT + '.'));
}

if (require.main == module) (function () {
	if (!index.is_standalone())
		throw new Error("Please enable DAEMON in imager/config.js");

	var onegai = new imagerDb.Onegai;
	onegai.delete_temporaries(function (err) {
		onegai.disconnect();
		if (err)
			throw err;
		process.nextTick(run_daemon);
	});
})();<|MERGE_RESOLUTION|>--- conflicted
+++ resolved
@@ -31,10 +31,6 @@
 	var w = image.dims[0], h = image.dims[1];
 	var bound = config[pinky ? 'PINKY_DIMENSIONS' : 'THUMB_DIMENSIONS'];
 	var r = Math.max(w / bound[0], h / bound[1], 1);
-<<<<<<< HEAD
-	var bg = pinky ? '#282a2e' : '#1d1f21';
-=======
->>>>>>> 530c113c
 	var dims = [Math.round(w/r) * scale, Math.round(h/r) * scale];
 	var specs = {bound: bound, dims: dims, format: 'jpg:'};
 	// Note: WebMs pretend to be PNGs at this step,
@@ -45,11 +41,11 @@
 		specs.quality = config.PNG_THUMB_QUALITY;
 	}
 	else if (pinky) {
-		specs.bg = '#d6daf0';
+		specs.bg = '#282a2e';
 		specs.quality = config.PINKY_QUALITY;
 	}
 	else {
-		specs.bg = '#eef2ff';
+		specs.bg = '#1d1f21';
 		specs.quality = config.THUMB_QUALITY;
 	}
 	return specs;
