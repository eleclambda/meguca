// Package assets manages imager file asset allocation and deallocation
package assets

import (
	"os"
	"path/filepath"

	"github.com/bakape/meguca/common"
	"github.com/bakape/meguca/config"
	"github.com/bakape/meguca/util"
)

const fileCreationFlags = os.O_WRONLY | os.O_CREATE | os.O_EXCL

// Only used in tests, but we still need them exported
var (
	//  StdJPEG is a JPEG sample image standard struct. Only used in tests.
	StdJPEG = common.Image{
		ImageCommon: common.ImageCommon{
			SHA1:     "012a2f912c9ee93ceb0ccb8684a29ec571990a94",
			FileType: common.JPEG,
			Dims:     StdDims["jpeg"],
			MD5:      "YOQQklgfezKbBXuEAsqopw",
			Size:     300792,
		},
		Name:    "sample.jpg",
		Spoiler: true,
	}

	// StdDims contains esulting dimentions after thumbnailing sample images.
	// Only used in tests.
	StdDims = map[string][4]uint16{
		"jpeg": {0x43c, 0x371, 0x96, 0x79},
		"png":  {0x500, 0x2d0, 0x96, 0x54},
		"gif":  {0x248, 0x2d0, 0x79, 0x96},
		"pdf":  {0x253, 0x34a, 0x69, 0x96},
	}
)

// GetFilePaths generates file paths of the source file and its thumbnail
func GetFilePaths(SHA1 string, fileType, thumbType uint8) (paths [2]string) {
	paths[0] = RelativeSourcePath(fileType, SHA1)
	paths[1] = relativeThumbPath(thumbType, SHA1)
	for i := range paths {
		paths[i] = filepath.FromSlash(paths[i][1:])
	}

	return
}

// RelativeSourcePath returns an file's source path relative to the root path
func RelativeSourcePath(fileType uint8, SHA1 string) string {
	return util.ConcatStrings(
		"/images/src/",
		SHA1,
		".",
		common.Extensions[fileType],
	)
}

func relativeThumbPath(thumbType uint8, SHA1 string) string {
	return util.ConcatStrings(
		"/images/thumb/",
		SHA1,
		".",
		common.Extensions[thumbType],
	)
}

// ImageSearchPath returns the relative path used for image search file lookups.
// If files is not JPEG, PNG or GIF, returns the thumbnail instead of the source
// file.
func ImageSearchPath(fileType, thumbType uint8, SHA1 string) string {
	switch fileType {
	case common.JPEG, common.PNG, common.GIF:
		return RelativeSourcePath(fileType, SHA1)
	default:
		return relativeThumbPath(thumbType, SHA1)
	}
}

func imageRoot() string {
	r := config.Get().ImageRootOverride
	if r != "" {
		return r
	}
	return "/images"
}

// ThumbPath returns the path to the thumbnail of an image
func ThumbPath(thumbType uint8, SHA1 string) string {
	return util.ConcatStrings(
		imageRoot(),
		"/thumb/",
		SHA1,
		".",
		common.Extensions[thumbType],
	)
}

// SourcePath returns the path to the source file on an image
func SourcePath(fileType uint8, SHA1 string) string {
	return util.ConcatStrings(
		imageRoot(),
		"/src/",
		SHA1,
		".",
		common.Extensions[fileType],
	)
}

// Write writes file assets to disk
func Write(name string, fileType, thumbType uint8, src, thumb []byte) error {
	data := [2][]byte{src, thumb}

<<<<<<< HEAD
	for i, path := range GetFilePaths(name, fileType, thumbType) {
		err := writeFile(path, data[i])
		switch {
		// Ignore files already written by another thread or process
		case err == nil, os.IsExist(err):
		default:
			return err
		}
=======
	paths := GetFilePaths(name, fileType, thumbType)
	ch := make(chan error)
	go func() {
		ch <- writeFile(paths[0], data[0])
	}()
	if err := writeFile(paths[1], data[1]); err != nil {
		return err
>>>>>>> 7c4e5147
	}
	return <-ch
}

// Write a single file to disk with the appropriate permissions and flags
func writeFile(path string, data []byte) error {
	file, err := os.OpenFile(path, fileCreationFlags, 0660)
	if err != nil {
		return err
	}
	defer file.Close()

	_, err = file.Write(data)
	return err
}

// Delete deletes file assets belonging to a single upload
func Delete(name string, fileType, thumbType uint8) error {
	for _, path := range GetFilePaths(name, fileType, thumbType) {
		// Ignore somehow absent images
		if err := os.Remove(path); err != nil && !os.IsNotExist(err) {
			return err
		}
	}
	return nil
}

// CreateDirs creates directories for processed image storage
func CreateDirs() error {
	for _, dir := range [...]string{"src", "thumb"} {
		path := filepath.Join("images", dir)
		if err := os.MkdirAll(path, 0700); err != nil {
			return err
		}
	}
	return nil
}

// DeleteDirs recursively deletes the image storage folder. Only used for
// cleaning up after tests.
func DeleteDirs() error {
	return os.RemoveAll("images")
}

// ResetDirs removes all contents from the image storage directories. Only
// used for cleaning up after tests.
func ResetDirs() error {
	if err := DeleteDirs(); err != nil {
		return err
	}
	return CreateDirs()
}<|MERGE_RESOLUTION|>--- conflicted
+++ resolved
@@ -111,28 +111,22 @@
 
 // Write writes file assets to disk
 func Write(name string, fileType, thumbType uint8, src, thumb []byte) error {
-	data := [2][]byte{src, thumb}
+	paths := GetFilePaths(name, fileType, thumbType)
 
-<<<<<<< HEAD
-	for i, path := range GetFilePaths(name, fileType, thumbType) {
-		err := writeFile(path, data[i])
+	ch := make(chan error)
+	go func() {
+		ch <- writeFile(paths[0], src)
+	}()
+
+	for _, err := range [...]error{writeFile(paths[1], thumb), <-ch} {
 		switch {
 		// Ignore files already written by another thread or process
 		case err == nil, os.IsExist(err):
 		default:
 			return err
 		}
-=======
-	paths := GetFilePaths(name, fileType, thumbType)
-	ch := make(chan error)
-	go func() {
-		ch <- writeFile(paths[0], data[0])
-	}()
-	if err := writeFile(paths[1], data[1]); err != nil {
-		return err
->>>>>>> 7c4e5147
 	}
-	return <-ch
+	return nil
 }
 
 // Write a single file to disk with the appropriate permissions and flags
