--- conflicted
+++ resolved
@@ -427,35 +427,22 @@
 var LINKIFY = false;
 
 OS.geimu = function (text) {
-<<<<<<< HEAD
-	if (!this.dice)
-		return this.linkify(text);
-=======
 	if (!this.dice) {
 		LINKIFY ? this.linkify(text) : this.callback(text);
 		return;
 	}
 
->>>>>>> de6f48ad
 	var bits = text.split(dice_re);
 	for (var i = 0, x = 0; i < bits.length; i++) {
 		var bit = bits[i];
 		if (!(i % 2) || !parse_dice(bit)) {
-<<<<<<< HEAD
-			this.linkify(bit);
-=======
 			LINKIFY ? this.linkify(bit) : this.callback(text);
->>>>>>> de6f48ad
 		}
 		else if (this.queueRoll) {
 			this.queueRoll(bit);
 		}
 		else if (!this.dice[0]) {
-<<<<<<< HEAD
-			this.linkify(bit);
-=======
 			LINKIFY ? this.linkify(bit) : this.callback(text);
->>>>>>> de6f48ad
 		}
 		else {
 			var d = this.dice.shift();
@@ -468,21 +455,6 @@
 	}
 };
 
-<<<<<<< HEAD
-// Convert text URLs to clickable links
-var links_re = /(https?:\/\/[\S]+)/;
-
-OS.linkify = function(text){
-	var bits = text.split(links_re);
-	for (var i = 0; i < bits.length; i++){
-		var bit = bits[i];
-		if (!links_re.test(bit))
-			this.callback(bit);
-		else
-			this.callback(safe('<a href="'+bit+'" target="_blank">'+bit+'</a>'));
-	}
-};
-=======
 if (LINKIFY) { OS.linkify = function (text) {
 
 	var bits = text.split(/(https?:\/\/[^\s"<>]*[^\s"<>'.,!?:;])/);
@@ -498,7 +470,6 @@
 			this.callback(bits[i]);
 	}
 }; }
->>>>>>> de6f48ad
 
 function chibi(imgnm, src) {
 	var name = '', ext = '';
