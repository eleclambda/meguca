--- conflicted
+++ resolved
@@ -26,10 +26,7 @@
 	color: black;
 	padding: 1em;
 	position: fixed;
-<<<<<<< HEAD
-=======
 	right: 0;
 	overflow-y: auto;
 	max-height: 80%;
->>>>>>> 9fff1724
 }