{
  "name": "meguca",
<<<<<<< HEAD
=======
  "version": "1.9.5",
  "description": "Real-time imageboard",
  "keywords": [
    "realtime",
    "imageboard",
    "redis"
  ],
  "homepage": "https://github.com/bakape/meguca",
>>>>>>> 2ff04c68
  "license": "MIT",
  "repository": {
    "type": "git",
    "url": "https://github.com/bakape/meguca.git"
  },
  "dependencies": {
    "babel-polyfill": "^6.9.0",
    "babel-preset-es2015": "^6.6.0",
    "dom4": "^1.8.3",
    "fs-extra": "^0.30.0",
    "gulp": "^3.8.11",
    "gulp-babel": "^6.1.2",
    "gulp-cached": "^1.1.0",
    "gulp-cssnano": "^2.0.0",
    "gulp-jsonminify": "^1.0.0",
    "gulp-less": "^3.0.1",
    "gulp-rename": "^1.2.2",
    "gulp-sourcemaps": "^1.5.1",
    "gulp-typescript": "^2.12.0",
    "gulp-uglify": "^1.1.0",
    "gulp-util": "^3.0.4",
    "systemjs": "^0.19.9",
    "whatwg-fetch": "^1.0.0"
  }
}<|MERGE_RESOLUTION|>--- conflicted
+++ resolved
@@ -1,17 +1,6 @@
 {
   "name": "meguca",
-<<<<<<< HEAD
-=======
-  "version": "1.9.5",
-  "description": "Real-time imageboard",
-  "keywords": [
-    "realtime",
-    "imageboard",
-    "redis"
-  ],
-  "homepage": "https://github.com/bakape/meguca",
->>>>>>> 2ff04c68
-  "license": "MIT",
+  "license": "AGPL",
   "repository": {
     "type": "git",
     "url": "https://github.com/bakape/meguca.git"
