// Post and image hover previews

import { emitChanges, ChangeEmitter } from "./model"
import { posts, getModel } from "./state"
import { hook } from "./hooks"
import options from "./options"
import { setAttrs, getClosestID } from "./util"
import { fetchJSON } from "./fetch"
import { PostData, Post } from "./posts/models"
import PostView from "./posts/view"
import ImageHandler from "./posts/images"

interface MouseMove extends ChangeEmitter {
	event: MouseEvent
}

const overlay = document.querySelector("#hover-overlay")

// Currently displayed preview, if any
let postPreview: PostPreview,
	imagePreview: HTMLElement

// Centralized mousemove target tracking
const mouseMove = emitChanges<MouseMove>({
	event: {
		target: null,
	},
} as MouseMove)

// Post hover preview view
class PostPreview extends ImageHandler {
<<<<<<< HEAD
	public el: HTMLElement
	private clickHandler: EventListener
	private observer: MutationObserver
	private parent: HTMLAnchorElement
	private source: HTMLElement
	private sourceModel: Post
=======
	el: HTMLElement
	clickHandler: EventListener
	observer: MutationObserver
	parent: HTMLElement
	source: HTMLElement
	sourceModel: Post
>>>>>>> 031a5a5a

	constructor(model: Post, parent: HTMLElement) {
		const {el} = model.view
		super({ el: clonePost(el) })
		this.parent = parent
		this.model = Object.assign({}, model)
		this.sourceModel = model
		this.source = el

		// Remove on parent click
		this.clickHandler = () =>
			this.remove()
		parent.addEventListener("click", this.clickHandler, {
			passive: true,
		})

		// Propagate post updates to clone
		this.observer = new MutationObserver(() =>
			this.renderUpdates())
		this.observer.observe(el, {
			childList: true,
			attributes: true,
			characterData: true,
			subtree: true,
		})

		this.render()
	}

	private render() {
		// Underline reverse post links in preview
		const patt = new RegExp(`[>\/]` + getClosestID(this.parent))
		for (let el of this.el.querySelectorAll("a.history")) {
			if (!patt.test(el.textContent)) {
				continue
			}
			el.classList.add("referenced")
		}

		// Contract any expanded open thumbnails
		const img = this.sourceModel.image
		if (img && img.expanded) {
			// Clone parent model's image and render contracted thumbnail
			this.model.image = Object.assign({}, this.sourceModel.image)
			this.contractImage(false, false)
		}

		const fc = overlay.firstChild
		if (fc !== this.el) {
			if (fc) {
				fc.remove()
			}
			overlay.append(this.el)
		}

		this.position()
	}

	// Position the preview element relative to it's parent link
	private position() {
		const rect = this.parent.getBoundingClientRect()

		// The preview will never take up more than 100% screen width, so no
		// need for checking horizontal overflow. Must be applied before
		// reading the height, so it takes into account post resizing to
		// viewport edge.
		this.el.style.left = rect.left + "px"

		const height = this.el.offsetHeight
		let top = rect.top - height - 5

		// If post gets cut off at the top, put it bellow the link
		if (top < 0) {
			top += height + 23
		}
		this.el.style.top = top + "px"
	}

	// Reclone and reposition on update. This is pretty expensive, but good
	// enough, because only one post will ever be previewed at a time
	private renderUpdates() {
		const el = clonePost(this.source)
		this.el.replaceWith(el)
		this.el = el
		this.render()
	}

	// Remove reference to this view from the parent element and module
	public remove() {
		this.observer.disconnect()
		this.parent.removeEventListener("click", this.clickHandler)
		postPreview = null
		super.remove()
	}
}

// Clear any previews
function clear() {
	if (postPreview) {
		postPreview.remove()
		postPreview = null
	}
	if (imagePreview) {
		imagePreview.remove()
		imagePreview = null
	}
}

// Clone a post element as a preview
function clonePost(el: HTMLElement): HTMLElement {
	const preview = el.cloneNode(true) as HTMLElement
	preview.removeAttribute("id")
	preview.classList.add("preview")
	return preview
}

function renderImagePreview(event: MouseEvent) {
	if (!options.imageHover) {
		return
	}
	const target = event.target as HTMLElement
	if (target.tagName !== "IMG" || target.classList.contains("expanded")) {
		if (imagePreview) {
			imagePreview.remove()
			imagePreview = null
		}
		return
	}

	const link = target.closest("a")
	if (!link) {
		return
	}
	const src = link.getAttribute("href"),
		ext = src.slice(src.indexOf(".") + 1)
	let tag: string

	switch (ext) {
		case "pdf": // Nothing to preview for PDF or MP3
		case "mp3":
		case "zip":
		case "7z":
		case "tar.gz":
		case "tar.xz":
			return clear()
		case "webm":
			if (!options.webmHover) {
				return clear()
			}
			tag = "video"
			break
		case "mp4":
		case "ogg":
			const model = getModel(link)
			// No video OGG and MP4 are treated just like MP3
			if (!model || !model.image.video) {
				return clear()
			}
			tag = "video"
			break
		default:
			tag = "img"
	}

	const el = document.createElement(tag)
	setAttrs(el, {
		src: src,
		autoplay: "",
		loop: "",
	})
	imagePreview = el
	overlay.append(el)
}

async function renderPostPreview(event: MouseEvent) {
	const target = event.target as HTMLAnchorElement
	if (!target.matches || !target.matches("a.history")) {
		return
	}
	const m = target.textContent.match(/^>{2,}(\d+)/)
	if (!m) {
		return
	}

	let post = posts.get(parseInt(m[1]))
	if (!post) {
		// Try to fetch from server, if this post is not currently displayed
		// due to lastN or in a different thread
		const [data, err] = await fetchJSON<PostData>(`/json/post/${m[1]}`)
		if (!err) {
			post = new Post(data)
			new PostView(post, null)
		}
	}
	postPreview = new PostPreview(post, target)
}

// Bind mouse movement event listener
function onMouseMove(event: MouseEvent) {
	if (event.target !== mouseMove.event.target) {
		clear()
		mouseMove.event = event
	}
}

document.addEventListener("mousemove", onMouseMove, {
	passive: true,
})
mouseMove.onChange("event", renderPostPreview)
mouseMove.onChange("event", renderImagePreview)

// Clear previews, when an image is expanded
hook("imageExpanded", clear)
<|MERGE_RESOLUTION|>--- conflicted
+++ resolved
@@ -29,21 +29,12 @@
 
 // Post hover preview view
 class PostPreview extends ImageHandler {
-<<<<<<< HEAD
 	public el: HTMLElement
 	private clickHandler: EventListener
 	private observer: MutationObserver
-	private parent: HTMLAnchorElement
+	private parent: HTMLElement
 	private source: HTMLElement
 	private sourceModel: Post
-=======
-	el: HTMLElement
-	clickHandler: EventListener
-	observer: MutationObserver
-	parent: HTMLElement
-	source: HTMLElement
-	sourceModel: Post
->>>>>>> 031a5a5a
 
 	constructor(model: Post, parent: HTMLElement) {
 		const {el} = model.view
