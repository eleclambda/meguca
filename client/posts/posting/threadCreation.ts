--- conflicted
+++ resolved
@@ -1,6 +1,5 @@
-<<<<<<< HEAD
 // import { on, inputValue, applyMixins, makeFrag } from '../../util'
-// import { fetchBoardList, fetchBoarConfigs } from "../../fetch"
+// import { fetchBoardList, fetchBoarConfigs } from "../../json"
 // import { write, threads } from '../../render'
 // import { FormView, inputType, renderInput, InputSpec } from '../../forms'
 // import { Captcha } from '../../captcha'
@@ -26,15 +25,19 @@
 // 	id: number
 // }
 
+// // Bind event listener to the thread containerThreadForm
+// export default () =>
+// 	on(threads, "click", e => new ThreadForm(e), {
+// 		selector: ".new-thread-button",
+// 	})
+
 // // Form view for creating new threads
 // class ThreadForm extends FormView implements UploadForm {
 // 	aside: Element
 // 	board: HTMLSelectElement
 // 	uploadContainer: HTMLSpanElement
 // 	selectedBoard: string
-
-// 	// Does the board require an OP image?
-// 	needImage: boolean = !boardConfig.textOnly
+// 	canUploadImage: boolean = !boardConfig.textOnly
 
 // 	// UploadForm properties
 // 	spoiler: HTMLSpanElement
@@ -86,7 +89,7 @@
 // 				this.uploadInput,
 // 				document.createElement("br"),
 // 			)
-// 			if (!this.needImage) {
+// 			if (!this.canUploadImage) {
 // 				this.uploadContainer.style.display = "none"
 // 			}
 // 			frag.append(this.uploadContainer)
@@ -110,7 +113,7 @@
 // 		const boards = await fetchBoardList(),
 // 			[first] = boards
 // 		if (first && (await fetchBoarConfigs(first.id)).textOnly) {
-// 			this.needImage = false
+// 			this.canUploadImage = false
 // 		}
 
 // 		const html = renderField({
@@ -136,7 +139,7 @@
 // 	async toggleUploadForm() {
 // 		const {textOnly} = await fetchBoarConfigs(this.getSelectedBoard()),
 // 			display = textOnly ? "none" : ""
-// 		this.needImage = !textOnly
+// 		this.canUploadImage = !textOnly
 // 		write(() => {
 // 			this.uploadContainer.style.display = display
 // 			this.uploadInput.disabled = textOnly
@@ -166,7 +169,7 @@
 
 // 		const req = newAllocRequest() as ThreadCreationRequest
 
-// 		if (this.needImage) {
+// 		if (this.canUploadImage && this.uploadInput.files.length) {
 // 			req.image = await this.uploadFile()
 // 			if (!req.image) {
 // 				this.reloadCaptcha(1)
@@ -204,220 +207,4 @@
 // 	spec.label = lang[spec.name]
 // 	spec.placeholders = true
 // 	return renderInput(spec)[1] + "<br>"
-// }
-
-// on(threads, "click", e => new ThreadForm(e), {
-// 	selector: ".new-thread-button",
-// })
-=======
-import { on, inputValue, applyMixins, makeFrag } from '../../util'
-import { fetchBoardList, fetchBoarConfigs } from "../../json"
-import { write, threads } from '../../render'
-import { FormView, inputType, renderInput, InputSpec } from '../../forms'
-import { Captcha } from '../../captcha'
-import { PostCredentials, newAllocRequest } from './identity'
-import { page, boardConfig } from '../../state'
-import { posts as lang, ui } from '../../lang'
-import { send, message, handlers } from '../../connection'
-import UploadForm, { FileData } from './upload'
-import navigate from '../../history'
-import { OPFormModel } from './model'
-
-interface ThreadCreationRequest extends PostCredentials, Captcha {
-	subject: string
-	board: string
-	image?: FileData
-}
-
-// Response codes for thread and post insertion requests
-export const enum responseCode { success, invalidCaptcha }
-
-type ThreadCreationResponse = {
-	code: responseCode
-	id: number
-}
-
-// Bind event listener to the thread containerThreadForm
-export default () =>
-	on(threads, "click", e => new ThreadForm(e), {
-		selector: ".new-thread-button",
-	})
-
-// Form view for creating new threads
-class ThreadForm extends FormView implements UploadForm {
-	aside: Element
-	board: HTMLSelectElement
-	uploadContainer: HTMLSpanElement
-	selectedBoard: string
-	canUploadImage: boolean = !boardConfig.textOnly
-
-	// UploadForm properties
-	spoiler: HTMLSpanElement
-	uploadStatus: Element
-	uploadInput: HTMLInputElement
-	renderUploadForm: () => void
-	uploadFile: () => Promise<FileData>
-	upload: (file: File) => Promise<string>
-	renderProgress: (event: ProgressEvent) => void
-	spoilerImage: () => Promise<void>
-
-	constructor(event: Event) {
-		super({ class: "new-thread-form" }, () =>
-			this.sendRequest())
-		this.aside = (event.target as Element).closest("aside")
-		this.render()
-		handlers[message.insertThread] = (msg: ThreadCreationResponse) =>
-			this.handleResponse(msg)
-	}
-
-	// Render the element, hide the parent element's existing contents and
-	// hide the "["..."]" encasing it
-	async render() {
-		const frag = document.createDocumentFragment()
-
-		// Have the user to select the target board, if on the "/all/"
-		// metaboard
-		if (page.board === "all") {
-			frag.append(await this.initBoardSelection())
-		}
-
-		const html = renderField({
-			name: "subject",
-			type: inputType.string,
-			maxLength: 100,
-			required: true,
-		})
-		frag.append(makeFrag(html))
-
-		// Render image upload controls
-		if (!boardConfig.textOnly) {
-			this.renderUploadForm()
-			this.uploadContainer = document.createElement("span")
-			this.uploadContainer.setAttribute("class", "upload-container")
-			this.uploadContainer.append(
-				this.spoiler,
-				this.uploadStatus,
-				document.createElement("br"),
-				this.uploadInput,
-				document.createElement("br"),
-			)
-			if (!this.canUploadImage) {
-				this.uploadContainer.style.display = "none"
-			}
-			frag.append(this.uploadContainer)
-		}
-
-		this.renderForm(frag)
-		write(() => {
-			this.aside.classList.add("expanded")
-			this.aside.append(this.el)
-			this.el.querySelector("input, select").focus()
-		})
-	}
-
-	// Initialize the board selection input for the /all/ board and return its
-	// HTML
-	async initBoardSelection(): Promise<DocumentFragment> {
-		// TODO: Some kind of more elegant selection panel
-
-		// Hide the image upload controls, if the first board on the list
-		// is a text-only board
-		const boards = await fetchBoardList(),
-			[first] = boards
-		if (first && (await fetchBoarConfigs(first.id)).textOnly) {
-			this.canUploadImage = false
-		}
-
-		const html = renderField({
-			name: "board",
-			type: inputType.select,
-			choices: boards.map(({title, id}) =>
-				`${id} - ${title}`),
-		})
-		const frag = makeFrag(html)
-
-		// Assign and bind event listener for changes to the board selection
-		this.board = frag
-			.querySelector("select[name=board]") as HTMLSelectElement
-		on(this.board, "input", () =>
-			this.toggleUploadForm())
-
-		return frag
-	}
-
-	// When on the /all/ board, you may possibly post to boards that are
-	// configured text-only. If a text-only board is selected, hide the upload
-	// inputs.
-	async toggleUploadForm() {
-		const {textOnly} = await fetchBoarConfigs(this.getSelectedBoard()),
-			display = textOnly ? "none" : ""
-		this.canUploadImage = !textOnly
-		write(() => {
-			this.uploadContainer.style.display = display
-			this.uploadInput.disabled = textOnly
-		})
-	}
-
-	// Retrieve the currently selected board, if on the /all/ board
-	getSelectedBoard(): string {
-		return this.board.value.match(/^(\w+) -/)[1]
-	}
-
-	// Reset new thread form to initial state
-	remove() {
-		super.remove()
-		write(() =>
-			this.aside.classList.remove("expanded"))
-	}
-
-	async sendRequest() {
-		write(() => {
-			this.el.querySelector("input[type=submit]").remove()
-			this.el.querySelector("input[name=cancel]").remove()
-			if (this.uploadContainer) {
-				this.uploadContainer.querySelector("br:last-child").remove()
-			}
-		})
-
-		const req = newAllocRequest() as ThreadCreationRequest
-
-		if (this.canUploadImage && this.uploadInput.files.length) {
-			req.image = await this.uploadFile()
-			if (!req.image) {
-				this.reloadCaptcha(1)
-				return
-			}
-		}
-
-		req.subject = inputValue(this.el, "subject")
-		this.selectedBoard = req.board =
-			page.board === "all"
-				? this.getSelectedBoard()
-				: page.board
-		this.injectCaptcha(req)
-		send(message.insertThread, req)
-	}
-
-	async handleResponse({code, id}: ThreadCreationResponse) {
-		switch (code) {
-			case responseCode.success:
-				await navigate(`/${this.selectedBoard}/${id}`, null, true)
-				new OPFormModel(id)
-				break
-			case responseCode.invalidCaptcha:
-				this.renderFormResponse(ui.invalidCaptcha)
-				this.reloadCaptcha(code)
-				break
-		}
-	}
-}
-
-applyMixins(ThreadForm, UploadForm)
-
-// Render a single field of the form
-function renderField(spec: InputSpec): string {
-	spec.label = lang[spec.name]
-	spec.placeholders = true
-	return renderInput(spec)[1] + "<br>"
-}
->>>>>>> a468c68f
+// }