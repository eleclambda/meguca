--- conflicted
+++ resolved
@@ -305,12 +305,8 @@
 		email = '';
 	var tag = meta.children('a:first');
 	if (email)
-<<<<<<< HEAD
-		tag.attr('href', 'mailto:' + email).attr('class', 'email').attr('target', '_blank');
-=======
 		tag.attr({href: 'mailto:' + email, target: '_blank',
 				'class': 'email'});
->>>>>>> e3af554c
 	else
 		tag.removeAttr('href').removeAttr('target').attr('class',
 				'nope');
