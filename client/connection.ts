--- conflicted
+++ resolved
@@ -1,13 +1,8 @@
 // Handles Websocket connectivity and messaging
 
 import FSM from './fsm'
-<<<<<<< HEAD
-import { debug, page, posts } from './state'
+import { debug, page } from './state'
 import lang from './lang'
-=======
-import { debug, page } from './state'
-import { sync as lang } from './lang'
->>>>>>> 60ace574
 import { write } from './render'
 import { PostData } from "./posts/models"
 import { insertPost } from "./client"
@@ -188,24 +183,9 @@
 // Send a requests to the server to synchronise to the current page and
 // subscribe to the appropriate event feeds and optionally try to send a logged
 // in user session authentication request.
-<<<<<<< HEAD
 export async function synchronise() {
 	await fetchBacklog()
-=======
-export async function synchronise(auth: boolean) {
-	// If thread data is too old because of disconnect, computer suspension or
-	// resuming old tabs, refetch and sync differences. The actual deadline
-	// is 30 seconds, but a ten second buffer is probably sound.
-	if (page.thread && Date.now() - syncTimestamp > 20000) {
-		const {board, thread} = page,
-			// Always fetch the full thread
-			data = await fetchThread(board, thread, 0)
-		insertPost(data)
-		data.posts.forEach(insertPost)
-		delete data.posts
-	}
-
->>>>>>> 60ace574
+
 	send(message.synchronise, {
 		board: page.board,
 		thread: page.thread,
@@ -242,15 +222,7 @@
 		return
 	}
 	insertPost(data)
-	// ID of the first non-OP post that we have rendered, or OP, if none
-	const firstID = Object.keys(posts.models).sort()[1] || page.thread
-	for (let post of data.posts) {
-		// Filter posts that we never retrieved in lastN mode
-		if (!posts.has(post.id) && post.id < firstID) {
-			continue
-		}
-		insertPost(post)
-	}
+	data.posts.forEach(insertPost)
 	delete data.posts
 }
 
